# Java Spring JSON API with JWT Tutorial

This tutorial will guide you through how to create a Blog API with JSON API and JWTs.

The final code for this project can be found at: https://github.com/rtablada/java-blog-api

<<<<<<< HEAD
## Configuration

First, we will add `application-dev.properties` to our gitignore file to make sure our sensitive data and personal configuration will not be shared across git repos.

```bash
echo "**/application-dev.properties" >> .gitignore
```

Next, let's copy our existing `application.properties` file into `application-dev.properties`.
Add any personal customization (example your database username or secret API keys).

Finally, we need a way to tell spring to load configuration from the `dev` profile instead of the normal `application.properties`.

To run our app with a given profile we can set a `SPRING_PROFILES_ACTIVE` environment variable.
For instance to use our `dev` profile:

```bash
SPRING_PROFILES_ACTIVE=dev ./gradlew bootRun
```

But, this is easy to forget so let's create a small bash script for this:

```bash
echo "SPRING_PROFILES_ACTIVE=dev ./gradlew bootRun" > ./dev.sh
chmod 777 dev.sh
```

> **NOTE** If you add a property to `application-dev.properties` remember to tell your team about the new configuration property.
=======
The API can be used to power this Ember App: https://ember-twiddle.com/642a321b6f62cc48a1efa345662e4764

> **NOTE** Ember Twiddle now requires `HTTPS` so you will need to click on the "Allow unsafe scripts" button in the Chrome address bar.
> You will also need to add `@CrossOrigin(origins = "*")` to each controller as noted in the lesson on [Security and CORS](06-security-and-cors.md).
>>>>>>> c1af4770
<|MERGE_RESOLUTION|>--- conflicted
+++ resolved
@@ -4,7 +4,6 @@
 
 The final code for this project can be found at: https://github.com/rtablada/java-blog-api
 
-<<<<<<< HEAD
 ## Configuration
 
 First, we will add `application-dev.properties` to our gitignore file to make sure our sensitive data and personal configuration will not be shared across git repos.
@@ -32,10 +31,33 @@
 chmod 777 dev.sh
 ```
 
-> **NOTE** If you add a property to `application-dev.properties` remember to tell your team about the new configuration property.
-=======
-The API can be used to power this Ember App: https://ember-twiddle.com/642a321b6f62cc48a1efa345662e4764
+> **NOTE** If you add a property to `application-dev.properties` remember to tell your team about the new configuration property
 
-> **NOTE** Ember Twiddle now requires `HTTPS` so you will need to click on the "Allow unsafe scripts" button in the Chrome address bar.
-> You will also need to add `@CrossOrigin(origins = "*")` to each controller as noted in the lesson on [Security and CORS](06-security-and-cors.md).
->>>>>>> c1af4770
+## Configuration
+
+First, we will add `application-dev.properties` to our gitignore file to make sure our sensitive data and personal configuration will not be shared across git repos.
+
+```bash
+echo "**/application-dev.properties" >> .gitignore
+```
+
+Next, let's copy our existing `application.properties` file into `application-dev.properties`.
+Add any personal customization (example your database username or secret API keys).
+
+Finally, we need a way to tell spring to load configuration from the `dev` profile instead of the normal `application.properties`.
+
+To run our app with a given profile we can set a `SPRING_PROFILES_ACTIVE` environment variable.
+For instance to use our `dev` profile:
+
+```bash
+SPRING_PROFILES_ACTIVE=dev ./gradlew bootRun
+```
+
+But, this is easy to forget so let's create a small bash script for this:
+
+```bash
+echo "SPRING_PROFILES_ACTIVE=dev ./gradlew bootRun" > ./dev.sh
+chmod 777 dev.sh
+```
+
+> **NOTE** If you add a property to `application-dev.properties` remember to tell your team about the new configuration property.